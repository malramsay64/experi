--- conflicted
+++ resolved
@@ -81,7 +81,6 @@
     assert len(unique_commands) == 1
 
 
-<<<<<<< HEAD
 def test_command_equality():
     """Test that equality compares classes not just values."""
 
@@ -91,9 +90,9 @@
             super().__init__(cmd)
 
     assert Subcommand("test") != Command("test")
-=======
+
+
 def test_cmd_list():
     command = Command(cmd=["test"] * 5)
     assert command.cmd == ["test"] * 5
-    assert str(command) == " && ".join(["test"] * 5)
->>>>>>> 38a14e33
+    assert str(command) == " && ".join(["test"] * 5)